--- conflicted
+++ resolved
@@ -6,26 +6,17 @@
 # ++++++++++++++++++++++++++++++++++++++++++++++++++++++++++++++++++++++++++++++++++++++++++++++++++++++++++++++++++++++
 class _Const(object):
     # Root of the project
-    user = os.getlogin()
-
-    if user == "keplab":
-        PROJECT_ROOT = "E:/users/ricsi/IVM"
-    elif user == "rrb12":
-        PROJECT_ROOT = "D:/project/IVM"
-    else:
-        raise ValueError("Wrong username!")
-<<<<<<< HEAD
-
-    # ------------------------------------------------------------------------------------------------------------------
-    # ---------------------------------------------- I M A G E   F I L E S ---------------------------------------------
-    # ------------------------------------------------------------------------------------------------------------------
-=======
->>>>>>> 8aab292b
+    PROJECT_ROOT = "E:/users/ricsi/IVM"
 
     # Directories for the images
     dirs_images = ["images/images_aug", "images/masks_aug", "images/bounding_box", "images/contour", "images/texture",
                    "images/text_locator", "images/test_images", "images/test_masks", "images/unet_out",
                    "images/unet_out_2"]
+
+    # Directories for the data
+    dirs_data = ["data/checkpoints", "data/stream_contour_model_weights", "data/stream_rgb_model_weights",
+                 "data/stream_texture_model_weights", "data/wandb_logs_checkpoint", "data/wandb_logs_contour",
+                 "data/wandb_logs_rgb", "data/wandb_logs_texture"]
 
     # Directories for the train images. These two directories must exist, it won't be created by the program.
     dir_img = os.path.join(PROJECT_ROOT, 'images/train_images/')
@@ -44,23 +35,12 @@
     dir_unet_output_2 = os.path.join(PROJECT_ROOT, dirs_images[9])
 
     # At this part, the program creates the directories.
-    directories_images = []
-    for d in dirs_images:
-        directories_images.append(os.path.join(PROJECT_ROOT, d))
+    directories_images = [os.path.join("E:/users/ricsi/IVM", d) for d in dirs_images]
 
     for d in directories_images:
         if not os.path.exists(d):
             os.makedirs(d)
             print(f"Directory {d} has been created")
-
-    # ------------------------------------------------------------------------------------------------------------------
-    # ----------------------------------------------- D A T A   F I L E S ----------------------------------------------
-    # ------------------------------------------------------------------------------------------------------------------
-
-    # Directories for the data
-    dirs_data = ["data/checkpoints", "data/stream_contour_model_weights", "data/stream_rgb_model_weights",
-                 "data/stream_texture_model_weights", "data/wandb_logs_checkpoint", "data/wandb_logs_contour",
-                 "data/wandb_logs_rgb", "data/wandb_logs_texture"]
 
     # Aux variables for the other directories. These will be created by the program.
     dir_checkpoint = os.path.join(PROJECT_ROOT, dirs_data[0])
@@ -72,10 +52,7 @@
     dir_wandb_rgb_logs = os.path.join(PROJECT_ROOT, dirs_data[6])
     dir_wandb_texture_logs = os.path.join(PROJECT_ROOT, dirs_data[7])
 
-
-    directories_data = []
-    for d in dirs_data:
-        directories_data.append(os.path.join(PROJECT_ROOT, d))
+    directories_data = [os.path.join("E:/users/ricsi/IVM", d) for d in dirs_data]
 
     for d in directories_data:
         if not os.path.exists(d):
